--- conflicted
+++ resolved
@@ -215,19 +215,6 @@
     summary_writer.flush()
 
 
-<<<<<<< HEAD
-def gin_register_keras_layers():
-  """Registers all keras layers and Sequential to be referenceable in gin."""
-  # Register sequential model.
-  gin.external_configurable(tf.keras.Sequential, "tf.keras.Sequential")
-
-  # Register all the layers.
-  for k, v in inspect.getmembers(tf.keras.layers):
-    # Duck typing for tf.keras.layers.Layer since keras uses metaclasses.
-    if hasattr(v, "variables"):
-      gin.external_configurable(v, f"tf.keras.layers.{k}")
-
-
 def summarize_tensors(x):
   """
   Takes a structure (list, tuple, dict) where some of the values are tensors
@@ -246,8 +233,6 @@
     return x
 
 
-=======
->>>>>>> d1e9b555
 # ------------------------ Training Loop ---------------------------------------
 @gin.configurable
 def train(
@@ -333,24 +318,14 @@
       # Take a step.
       outputs, losses = trainer.train_step(dataset_iter)
 
-      if iteration == 10:
-        logging.info(rich.pretty.pretty_repr(summarize_tensors(outputs)))
-
       # Create training loss metrics when starting/restarting training.
       if first_step:
         loss_names = list(losses.keys())
-<<<<<<< HEAD
-        logging.info("Creating metrics for %s", loss_names)
-        avg_losses = {
-          name: tf.keras.metrics.Mean(name=name, dtype=tf.float32)
-          for name in loss_names
-        }
-=======
         logging.info('Creating metrics for %s', loss_names)
         avg_losses = {name: tf.keras.metrics.Mean(name=name, dtype=tf.float32)
                       for name in loss_names}
+        logging.info(rich.pretty.pretty_repr(summarize_tensors(outputs)))
         first_step = False
->>>>>>> d1e9b555
 
       # Update metrics.
       for k, v in losses.items():
@@ -407,7 +382,6 @@
         cloud.report_metric_to_hypertune(losses["total_loss"], step.numpy())
 
       # Stop the training when the loss reaches given value
-<<<<<<< HEAD
       if (
               early_stop_loss_value is not None
               and losses["total_loss"] <= early_stop_loss_value
@@ -416,17 +390,6 @@
           "Total loss reached early stopping value of %s",
           early_stop_loss_value,
         )
-
-        # Write a final checkpoint.
-        if save_dir:
-          trainer.save(save_dir)
-          summary_writer.flush()
-=======
-      if (early_stop_loss_value is not None and
-          losses['total_loss'] <= early_stop_loss_value):
-        logging.info('Total loss reached early stopping value of %s',
-                     early_stop_loss_value)
->>>>>>> d1e9b555
         break
 
       # Save Model.
@@ -434,13 +397,9 @@
         trainer.save(save_dir)
         summary_writer.flush()
 
-<<<<<<< HEAD
-  logging.info("Training Finished!")
-=======
   # Write a final checkpoint.
   if save_dir:
     trainer.save(save_dir)
     summary_writer.flush()
 
-  logging.info('Training Finished!')
->>>>>>> d1e9b555
+  logging.info("Training Finished!")